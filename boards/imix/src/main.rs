--- conflicted
+++ resolved
@@ -37,11 +37,6 @@
 use components::rng::RngComponent;
 use components::si7021::{HumidityComponent, SI7021Component, TemperatureComponent};
 use components::spi::{SpiComponent, SpiSyscallComponent};
-<<<<<<< HEAD
-use components::udp_driver::UDPDriverComponent;
-use components::udp_mux::UDPMuxComponent;
-use components::usb::UsbComponent;
-=======
 use imix_components::adc::AdcComponent;
 use imix_components::analog_comparator::AcComponent;
 use imix_components::button::ButtonComponent;
@@ -51,9 +46,9 @@
 use imix_components::nonvolatile_storage::NonvolatileStorageComponent;
 use imix_components::radio::RadioComponent;
 use imix_components::rf233::RF233Component;
-use imix_components::udp_6lowpan::UDPComponent;
+use imix_components::udp_driver::UDPDriverComponent;
+use imix_components::udp_mux::UDPMuxComponent;
 use imix_components::usb::UsbComponent;
->>>>>>> 9b2a1d50
 
 /// Support routines for debugging I/O.
 ///
@@ -62,17 +57,18 @@
 
 // Unit Tests for drivers.
 #[allow(dead_code)]
+mod i2c_dummy;
+#[allow(dead_code)]
+mod icmp_lowpan_test;
+#[allow(dead_code)]
+mod ipv6_lowpan_test;
+#[allow(dead_code)]
+mod spi_dummy;
+#[allow(dead_code)]
+mod udp_lowpan_test;
+
+#[allow(dead_code)]
 mod aes_test;
-#[allow(dead_code)]
-mod i2c_dummy;
-#[allow(dead_code)]
-mod icmp_lowpan_test;
-#[allow(dead_code)]
-mod ipv6_lowpan_test;
-#[allow(dead_code)]
-mod spi_dummy;
-#[allow(dead_code)]
-mod udp_lowpan_test;
 
 #[allow(dead_code)]
 mod aes_ccm_test;
@@ -100,7 +96,6 @@
 // only allow one app per board to have control of MAC address configuration?
 const RADIO_CHANNEL: u8 = 26;
 const DST_MAC_ADDR: MacAddress = MacAddress::Short(49138);
-//const DST_MAC_ADDR: MacAddress = MacAddress::Short(57328);
 const DEFAULT_CTX_PREFIX_LEN: u8 = 8; //Length of context for 6LoWPAN compression
 const DEFAULT_CTX_PREFIX: [u8; 16] = [0x0 as u8; 16]; //Context for 6LoWPAN Compression
 const PAN_ID: u16 = 0xABCD;
@@ -287,18 +282,6 @@
 
     set_pin_primary_functions();
 
-    kernel::debug::assign_gpios(
-        Some(&sam4l::gpio::PC[26]),
-        Some(&sam4l::gpio::PC[27]),
-        Some(&sam4l::gpio::PC[28]),
-    );
-    debug_gpio!(0, make_output);
-    debug_gpio!(0, clear);
-    debug_gpio!(1, make_output);
-    debug_gpio!(1, clear);
-    debug_gpio!(2, make_output);
-    debug_gpio!(2, clear);
-
     // Create capabilities that the board needs to call certain protected kernel
     // functions.
     let process_mgmt_cap = create_capability!(capabilities::ProcessManagementCapability);
@@ -401,7 +384,6 @@
 
     // Can this initialize be pushed earlier, or into component? -pal
     rf233.initialize(&mut RF233_BUF, &mut RF233_REG_WRITE, &mut RF233_REG_READ);
-<<<<<<< HEAD
     let (radio_driver, mux_mac) = RadioComponent::new(
         board_kernel,
         rf233,
@@ -409,11 +391,7 @@
         serial_num_bottom_16, //comment out for dual rx test only
                               //49138, //comment in for dual rx test only
     )
-    .finalize();
-=======
-    let (radio_driver, mux_mac) =
-        RadioComponent::new(board_kernel, rf233, PAN_ID, serial_num_bottom_16).finalize(());
->>>>>>> 9b2a1d50
+    .finalize(());
 
     let usb_driver = UsbComponent::new(board_kernel).finalize(());
     let nonvolatile_storage = NonvolatileStorageComponent::new(board_kernel).finalize(());
@@ -455,7 +433,7 @@
         udp_port_table,
         local_ip_ifaces,
     )
-    .finalize();
+    .finalize(());
 
     let udp_lowpan_test =
         udp_lowpan_test::initialize_all(udp_send_mux, udp_recv_mux, udp_port_table, mux_alarm);
