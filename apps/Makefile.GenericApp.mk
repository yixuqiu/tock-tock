--- conflicted
+++ resolved
@@ -58,10 +58,6 @@
 
 $(TOCK_APP_BUILD_DIR)/$(APP).elf: $(LIBS) $(TOCK_LIBS) $(APP_LIBC) | $(TOCK_APP_BUILD_DIR) kernel
 	$(TRACE_LD)
-<<<<<<< HEAD
 	$(Q)$(LD) $(CFLAGS) -g -Os -T $(APP_LINKER_SCRIPT) --emit-relocs -nostdlib $^ -o $@
-	$(Q)$(OBJDUMP) $(OBJDUMP_FLAGS) $@ > $(TOCK_APP_BUILD_DIR)/$(APP).lst
-=======
-	$(Q)$(LD) $(CFLAGS) -g -Os -T $(APP_LINKER_SCRIPT) -nostdlib $^ -o $@
+	$(Q)$(LD) $(CFLAGS) -g -Os -T $(APP_LINKER_SCRIPT) --emit-relocs -nostdlib $^ -o $@
 	$(Q)$(GENLST) $@ > $(TOCK_APP_BUILD_DIR)/$(APP).lst
->>>>>>> 4b591dde
