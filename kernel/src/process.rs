//! Support for creating and running userspace applications.

use core::cell::Cell;
use core::cmp;
use core::convert::TryInto;
use core::fmt;
use core::fmt::Write;
use core::ptr::{write_volatile, NonNull};
use core::{mem, ptr, slice, str};

use crate::capabilities::ProcessManagementCapability;
use crate::common::cells::{MapCell, NumericCellExt};
use crate::common::{Queue, RingBuffer};
use crate::config;
use crate::debug;
use crate::errorcode::ErrorCode;
use crate::ipc;
use crate::mem::{ReadOnlyAppSlice, ReadWriteAppSlice};
use crate::platform::mpu::{self, MPU};
use crate::platform::Chip;
use crate::returncode::ReturnCode;
use crate::sched::Kernel;
use crate::syscall::{self, Syscall, SyscallReturn, UserspaceKernelBoundary};
use crate::upcall::{AppId, UpcallId};

// The completion code for a process if it faulted.
const COMPLETION_FAULT: u32 = 0xffffffff;

/// Errors that can occur when trying to load and create processes.
pub enum ProcessLoadError {
    /// The TBF header for the process could not be successfully parsed.
    TbfHeaderParseFailure(tock_tbf::types::TbfParseError),

    /// Not enough flash remaining to parse a process and its header.
    NotEnoughFlash,

    /// Not enough memory to meet the amount requested by a process. Modify the
    /// process to request less memory, flash fewer processes, or increase the
    /// size of the region your board reserves for process memory.
    NotEnoughMemory,

    /// A process was loaded with a length in flash that the MPU does not
    /// support. The fix is probably to correct the process size, but this could
    /// also be caused by a bad MPU implementation.
    MpuInvalidFlashLength,

    /// A process specified a fixed memory address that it needs its memory
    /// range to start at, and the kernel did not or could not give the process
    /// a memory region starting at that address.
    MemoryAddressMismatch {
        actual_address: u32,
        expected_address: u32,
    },

    /// A process specified that its binary must start at a particular address,
    /// and that is not the address the binary is actually placed at.
    IncorrectFlashAddress {
        actual_address: u32,
        expected_address: u32,
    },

    /// Process loading error due (likely) to a bug in the kernel. If you get
    /// this error please open a bug report.
    InternalError,
}

impl From<tock_tbf::types::TbfParseError> for ProcessLoadError {
    /// Convert between a TBF Header parse error and a process load error.
    ///
    /// We note that the process load error is because a TBF header failed to
    /// parse, and just pass through the parse error.
    fn from(error: tock_tbf::types::TbfParseError) -> Self {
        ProcessLoadError::TbfHeaderParseFailure(error)
    }
}

impl fmt::Debug for ProcessLoadError {
    fn fmt(&self, f: &mut fmt::Formatter) -> fmt::Result {
        match self {
            ProcessLoadError::TbfHeaderParseFailure(tbf_parse_error) => {
                write!(f, "Error parsing TBF header\n")?;
                write!(f, "{:?}", tbf_parse_error)
            }

            ProcessLoadError::NotEnoughFlash => {
                write!(f, "Not enough flash available for app linked list")
            }

            ProcessLoadError::NotEnoughMemory => {
                write!(f, "Not able to meet memory requirements requested by apps")
            }

            ProcessLoadError::MpuInvalidFlashLength => {
                write!(f, "App flash length not supported by MPU")
            }

            ProcessLoadError::MemoryAddressMismatch {
                actual_address,
                expected_address,
            } => write!(
                f,
                "App memory does not match requested address Actual:{:#x}, Expected:{:#x}",
                actual_address, expected_address
            ),

            ProcessLoadError::IncorrectFlashAddress {
                actual_address,
                expected_address,
            } => write!(
                f,
                "App flash does not match requested address. Actual:{:#x}, Expected:{:#x}",
                actual_address, expected_address
            ),

            ProcessLoadError::InternalError => write!(f, "Error in kernel. Likely a bug."),
        }
    }
}

/// Helper function to load processes from flash into an array of active
/// processes. This is the default template for loading processes, but a board
/// is able to create its own `load_processes()` function and use that instead.
///
/// Processes are found in flash starting from the given address and iterating
/// through Tock Binary Format (TBF) headers. Processes are given memory out of
/// the `app_memory` buffer until either the memory is exhausted or the
/// allocated number of processes are created. A reference to each process is
/// stored in the provided `procs` array. How process faults are handled by the
/// kernel must be provided and is assigned to every created process.
///
/// This function is made `pub` so that board files can use it, but loading
/// processes from slices of flash an memory is fundamentally unsafe. Therefore,
/// we require the `ProcessManagementCapability` to call this function.
///
/// Returns `Ok(())` if process discovery went as expected. Returns a
/// `ProcessLoadError` if something goes wrong during TBF parsing or process
/// creation.
pub fn load_processes<C: Chip>(
    kernel: &'static Kernel,
    chip: &'static C,
    app_flash: &'static [u8],
    app_memory: &'static mut [u8],
    procs: &'static mut [Option<&'static dyn ProcessType>],
    fault_response: FaultResponse,
    _capability: &dyn ProcessManagementCapability,
) -> Result<(), ProcessLoadError> {
    if config::CONFIG.debug_load_processes {
        debug!(
            "Loading processes from flash={:#010X}-{:#010X} into sram={:#010X}-{:#010X}",
            app_flash.as_ptr() as usize,
            app_flash.as_ptr() as usize + app_flash.len() - 1,
            app_memory.as_ptr() as usize,
            app_memory.as_ptr() as usize + app_memory.len() - 1
        );
    }

    let mut remaining_flash = app_flash;
    let mut remaining_memory = app_memory;

    // Try to discover up to `procs.len()` processes in flash.
    for i in 0..procs.len() {
        // Get the first eight bytes of flash to check if there is another
        // app.
        let test_header_slice = match remaining_flash.get(0..8) {
            Some(s) => s,
            None => {
                // Not enough flash to test for another app. This just means
                // we are at the end of flash, and there are no more apps to
                // load.
                return Ok(());
            }
        };

        // Pass the first eight bytes to tbfheader to parse out the length of
        // the tbf header and app. We then use those values to see if we have
        // enough flash remaining to parse the remainder of the header.
        let (version, header_length, entry_length) = match tock_tbf::parse::parse_tbf_header_lengths(
            test_header_slice
                .try_into()
                .or(Err(ProcessLoadError::InternalError))?,
        ) {
            Ok((v, hl, el)) => (v, hl, el),
            Err(tock_tbf::types::InitialTbfParseError::InvalidHeader(entry_length)) => {
                // If we could not parse the header, then we want to skip over
                // this app and look for the next one.
                (0, 0, entry_length)
            }
            Err(tock_tbf::types::InitialTbfParseError::UnableToParse) => {
                // Since Tock apps use a linked list, it is very possible the
                // header we started to parse is intentionally invalid to signal
                // the end of apps. This is ok and just means we have finished
                // loading apps.
                return Ok(());
            }
        };

        // Now we can get a slice which only encompasses the length of flash
        // described by this tbf header.  We will either parse this as an actual
        // app, or skip over this region.
        let entry_flash = remaining_flash
            .get(0..entry_length as usize)
            .ok_or(ProcessLoadError::NotEnoughFlash)?;

        // Advance the flash slice for process discovery beyond this last entry.
        // This will be the start of where we look for a new process since Tock
        // processes are allocated back-to-back in flash.
        remaining_flash = remaining_flash
            .get(entry_flash.len()..)
            .ok_or(ProcessLoadError::NotEnoughFlash)?;

        // Need to reassign remaining_memory in every iteration so the compiler
        // knows it will not be re-borrowed.
        remaining_memory = if header_length > 0 {
            // If we found an actual app header, try to create a `Process`
            // object. We also need to shrink the amount of remaining memory
            // based on whatever is assigned to the new process if one is
            // created.

            // Try to create a process object from that app slice. If we don't
            // get a process and we didn't get a loading error (aka we got to
            // this point), then the app is a disabled process or just padding.
            let (process_option, unused_memory) = unsafe {
                Process::create(
                    kernel,
                    chip,
                    entry_flash,
                    header_length as usize,
                    version,
                    remaining_memory,
                    fault_response,
                    i,
                )?
            };
            process_option.map(|process| {
                if config::CONFIG.debug_load_processes {
                    debug!(
                        "Loaded process[{}] from flash={:#010X}-{:#010X} into sram={:#010X}-{:#010X} = {:?}",
                        i,
                        entry_flash.as_ptr() as usize,
                        entry_flash.as_ptr() as usize + entry_flash.len() - 1,
                        process.mem_start() as usize,
                        process.mem_end() as usize - 1,
                        process.get_process_name()
                    );
                }

                // Save the reference to this process in the processes array.
                procs[i] = Some(process);
            });
            unused_memory
        } else {
            // We are just skipping over this region of flash, so we have the
            // same amount of process memory to allocate from.
            remaining_memory
        };
    }

    Ok(())
}

/// This trait is implemented by process structs.
pub trait ProcessType {
    /// Returns the process's identifier
    fn appid(&self) -> AppId;

    /// Queue a `Task` for the process. This will be added to a per-process
    /// buffer and executed by the scheduler. `Task`s are some function the app
    /// should run, for example a upcall or an IPC call.
    ///
    /// This function returns `true` if the `Task` was successfully enqueued,
    /// and `false` otherwise. This is represented as a simple `bool` because
    /// this is passed to the capsule that tried to schedule the `Task`.
    ///
    /// This will fail if the process is no longer active, and therefore cannot
    /// execute any new tasks.
    fn enqueue_task(&self, task: Task) -> bool;

    /// Returns whether this process is ready to execute.
    fn ready(&self) -> bool;

    /// Return if there are any Tasks (upcalls/IPC requests) enqueued
    /// for the process.
    fn has_tasks(&self) -> bool;

    /// Remove the scheduled operation from the front of the queue and return it
    /// to be handled by the scheduler.
    ///
    /// If there are no `Task`s in the queue for this process this will return
    /// `None`.
    fn dequeue_task(&self) -> Option<Task>;

    /// Remove all scheduled upcalls for a given upcall id from the task
    /// queue.
    fn remove_pending_upcalls(&self, upcall_id: UpcallId);

    /// Returns the current state the process is in. Common states are "running"
    /// or "yielded".
    fn get_state(&self) -> State;

    /// Move this process from the running state to the yielded state.
    ///
    /// This will fail (i.e. not do anything) if the process was not previously
    /// running.
    fn set_yielded_state(&self);

    /// Move this process from running or yielded state into the stopped state.
    ///
    /// This will fail (i.e. not do anything) if the process was not either
    /// running or yielded.
    fn stop(&self);

    /// Move this stopped process back into its original state.
    ///
    /// This transitions a process from `StoppedRunning` -> `Running` or
    /// `StoppedYielded` -> `Yielded`.
    fn resume(&self);

    /// Put this process in the fault state. This will trigger the
    /// `FaultResponse` for this process to occur.
    fn set_fault_state(&self);

    /// Returns how many times this process has been restarted.
    fn get_restart_count(&self) -> usize;

    /// Get the name of the process. Used for IPC.
    fn get_process_name(&self) -> &'static str;

    /// Stop and clear a process's state, putting it into the `Terminated`
    /// state.
    ///
    /// This will end the process, but does not reset it such that it could be
    /// restarted and run again. This function instead frees grants and any
    /// queued tasks for this process, but leaves the debug information about
    /// the process and other state intact.
    fn terminate(&self, completion_code: u32);

    /// Terminates and attempts to restart the process. The process and current
    /// application always terminate. The kernel may, based on its own policy,
    /// restart the application using the same process, reuse the process for
    /// another application, or simply terminate the process and application.
    ///
    /// This function can be called when the process is in any state. It
    /// attempts to reset all process state and re-initialize it so that it can
    /// be reused.
    ///
    /// Restarting an application can fail for two general reasons:
    ///
    /// 1. The kernel chooses not to restart the application, based on its
    ///    policy.
    ///
    /// 2. The kernel decides to restart the application but fails to do so
    ///    because Some state can no long be configured for the process. For
    ///    example, the syscall state for the process fails to initialize.
    ///
    /// After `restart()` runs the process will either be queued to run its the
    /// application's `_start` function, terminated, or queued to run a
    /// different application's `_start` function.
    fn try_restart(&self, completion_code: u32);

    // memop operations

    /// Change the location of the program break and reallocate the MPU region
    /// covering program memory.
    ///
    /// This will fail with an error if the process is no longer active. An
    /// inactive process will not run again without being reset, and changing
    /// the memory pointers is not valid at this point.
    fn brk(&self, new_break: *const u8) -> Result<*const u8, Error>;

    /// Change the location of the program break, reallocate the MPU region
    /// covering program memory, and return the previous break address.
    ///
    /// This will fail with an error if the process is no longer active. An
    /// inactive process will not run again without being reset, and changing
    /// the memory pointers is not valid at this point.
    fn sbrk(&self, increment: isize) -> Result<*const u8, Error>;

    /// The start address of allocated RAM for this process.
    fn mem_start(&self) -> *const u8;

    /// The first address after the end of the allocated RAM for this process.
    fn mem_end(&self) -> *const u8;

    /// The start address of the flash region allocated for this process.
    fn flash_start(&self) -> *const u8;

    /// The first address after the end of the flash region allocated for this
    /// process.
    fn flash_end(&self) -> *const u8;

    /// The lowest address of the grant region for the process.
    fn kernel_memory_break(&self) -> *const u8;

    /// How many writeable flash regions defined in the TBF header for this
    /// process.
    fn number_writeable_flash_regions(&self) -> usize;

    /// Get the offset from the beginning of flash and the size of the defined
    /// writeable flash region.
    fn get_writeable_flash_region(&self, region_index: usize) -> (u32, u32);

    /// Debug function to update the kernel on where the stack starts for this
    /// process. Processes are not required to call this through the memop
    /// system call, but it aids in debugging the process.
    fn update_stack_start_pointer(&self, stack_pointer: *const u8);

    /// Debug function to update the kernel on where the process heap starts.
    /// Also optional.
    fn update_heap_start_pointer(&self, heap_pointer: *const u8);

    // additional memop like functions

    /// Creates a `ReadWriteAppSlice` from the given offset and size
    /// in process memory.
    ///
    /// ## Returns
    ///
    /// In case of success, this method returns the created
    /// [`ReadWriteAppSlice`].
    ///
    /// In case of an error, an appropriate ErrorCode is returned:
    ///
    /// - if the memory is not contained in the process-accessible
    ///   memory space / `buf_start_addr` and `size` are not a valid
    ///   read-write buffer (any byte in the range is not read/write
    ///   accessible to the process), [`ErrorCode::INVAL`]
    /// - if the process is not active: [`ErrorCode::FAIL`]
    /// - for all other errors: [`ErrorCode::FAIL`]
    fn build_readwrite_appslice(
        &self,
        buf_start_addr: *mut u8,
        size: usize,
    ) -> Result<ReadWriteAppSlice, ErrorCode>;

    /// Creates a [`ReadOnlyAppSlice`] from the given offset and size
    /// in process memory.
    ///
    /// ## Returns
    ///
    /// In case of success, this method returns the created
    /// [`ReadOnlyAppSlice`].
    ///
    /// In case of an error, an appropriate ErrorCode is returned:
    ///
    /// - if the memory is not contained in the process-accessible
    ///   memory space / `buf_start_addr` and `size` are not a valid
    ///   read-only buffer (any byte in the range is not
    ///   read-accessible to the process), [`ErrorCode::INVAL`]
    /// - if the process is not active: [`ErrorCode::FAIL`]
    /// - for all other errors: [`ErrorCode::FAIL`]
    fn build_readonly_appslice(
        &self,
        buf_start_addr: *const u8,
        size: usize,
    ) -> Result<ReadOnlyAppSlice, ErrorCode>;

    /// Set a single byte within the process address space at
    /// `addr` to `value`. Return true if `addr` is within the RAM
    /// bounds currently exposed to the process (thereby writable
    /// by the process itself) and the value was set, false otherwise.
    ///
    /// ### Safety
    ///
    /// This function verifies that the byte to be written is in the process's
    /// accessible memory. However, to avoid undefined behavior the caller needs
    /// to ensure that no other references exist to the process's memory before
    /// calling this function.
    unsafe fn set_byte(&self, addr: *mut u8, value: u8) -> bool;

    /// Get the first address of process's flash that isn't protected by the
    /// kernel. The protected range of flash contains the TBF header and
    /// potentially other state the kernel is storing on behalf of the process,
    /// and cannot be edited by the process.
    fn flash_non_protected_start(&self) -> *const u8;

    // mpu

    /// Configure the MPU to use the process's allocated regions.
    ///
    /// It is not valid to call this function when the process is inactive (i.e.
    /// the process will not run again).
    fn setup_mpu(&self);

    /// Allocate a new MPU region for the process that is at least
    /// `min_region_size` bytes and lies within the specified stretch of
    /// unallocated memory.
    ///
    /// It is not valid to call this function when the process is inactive (i.e.
    /// the process will not run again).
    fn add_mpu_region(
        &self,
        unallocated_memory_start: *const u8,
        unallocated_memory_size: usize,
        min_region_size: usize,
    ) -> Option<mpu::Region>;

    // grants

    /// Create new memory in the grant region, and check that the MPU region
    /// covering program memory does not extend past the kernel memory break.
    ///
    /// This will return `None` and fail if the process is inactive.
    fn alloc(&self, size: usize, align: usize) -> Option<NonNull<u8>>;

    unsafe fn free(&self, _: *mut u8);

    /// Get the grant pointer for this grant number.
    ///
    /// This will return `None` if the process is inactive and the grant region
    /// cannot be used.
    ///
    /// Caution: The grant may not have been allocated yet, so it is possible
    /// for this grant pointer to be null.
    fn get_grant_ptr(&self, grant_num: usize) -> Option<*mut u8>;

    /// Set the grant pointer for this grant number.
    ///
    /// Note: This method trusts arguments completely, that is, it assumes the
    /// index into the grant array is valid and the pointer is to an allocated
    /// grant region in the process memory.
    unsafe fn set_grant_ptr(&self, grant_num: usize, grant_ptr: *mut u8);

    // functions for processes that are architecture specific

    /// Set the return value the process should see when it begins executing
    /// again after the syscall.
    ///
    /// It is not valid to call this function when the process is inactive (i.e.
    /// the process will not run again).
    ///
    /// This can fail, if the UKB implementation cannot correctly set the return value. An
    /// example of how this might occur:
    ///
    /// 1. The UKB implementation uses the process's stack to transfer values
    ///    between kernelspace and userspace.
    /// 2. The process calls memop.brk and reduces its accessible memory region
    ///    below its current stack.
    /// 3. The UKB implementation can no longer set the return value on the
    ///    stack since the process no longer has access to its stack.
    ///
    /// If it fails, the process will be put into the faulted state.
    fn set_syscall_return_value(&self, return_value: SyscallReturn);

    /// Set the function that is to be executed when the process is resumed.
    ///
    /// It is not valid to call this function when the process is inactive (i.e.
    /// the process will not run again).
<<<<<<< HEAD
    unsafe fn set_process_function(&self, upcall: FunctionCall);
=======
    fn set_process_function(&self, callback: FunctionCall);
>>>>>>> eb02a73b

    /// Context switch to a specific process.
    ///
    /// This will return `None` if the process is inactive and cannot be
    /// switched to.
    fn switch_to(&self) -> Option<syscall::ContextSwitchReason>;

    /// Print out the memory map (Grant region, heap, stack, program
    /// memory, BSS, and data sections) of this process.
    fn print_memory_map(&self, writer: &mut dyn Write);

    /// Print out the full state of the process: its memory map, its
    /// context, and the state of the memory protection unit (MPU).
    fn print_full_process(&self, writer: &mut dyn Write);

    // debug

    /// Returns how many syscalls this app has called.
    fn debug_syscall_count(&self) -> usize;

    /// Returns how many upcalls for this process have been dropped.
    fn debug_dropped_upcall_count(&self) -> usize;

    /// Returns how many times this process has exceeded its timeslice.
    fn debug_timeslice_expiration_count(&self) -> usize;

    /// Increment the number of times the process has exceeded its timeslice.
    fn debug_timeslice_expired(&self);

    /// Increment the number of times the process called a syscall and record
    /// the last syscall that was called.
    fn debug_syscall_called(&self, last_syscall: Syscall);
}

/// Generic trait for implementing process restart policies.
///
/// This policy allows a board to specify how the kernel should decide whether
/// to restart an app after it crashes.
pub trait ProcessRestartPolicy {
    /// Decide whether to restart the `process` or not.
    ///
    /// Returns `true` if the process should be restarted, `false` otherwise.
    fn should_restart(&self, process: &dyn ProcessType) -> bool;
}

/// Implementation of `ProcessRestartPolicy` that uses a threshold to decide
/// whether to restart an app. If the app has been restarted more times than the
/// threshold then the app will no longer be restarted.
pub struct ThresholdRestart {
    threshold: usize,
}

impl ThresholdRestart {
    pub const fn new(threshold: usize) -> ThresholdRestart {
        ThresholdRestart { threshold }
    }
}

impl ProcessRestartPolicy for ThresholdRestart {
    fn should_restart(&self, process: &dyn ProcessType) -> bool {
        process.get_restart_count() <= self.threshold
    }
}

/// Implementation of `ProcessRestartPolicy` that uses a threshold to decide
/// whether to restart an app. If the app has been restarted more times than the
/// threshold then the system will panic.
pub struct ThresholdRestartThenPanic {
    threshold: usize,
}

impl ThresholdRestartThenPanic {
    pub const fn new(threshold: usize) -> ThresholdRestartThenPanic {
        ThresholdRestartThenPanic { threshold }
    }
}

impl ProcessRestartPolicy for ThresholdRestartThenPanic {
    fn should_restart(&self, process: &dyn ProcessType) -> bool {
        if process.get_restart_count() <= self.threshold {
            true
        } else {
            panic!("Restart threshold surpassed!");
        }
    }
}

/// Implementation of `ProcessRestartPolicy` that unconditionally restarts the
/// app.
pub struct AlwaysRestart {}

impl AlwaysRestart {
    pub const fn new() -> AlwaysRestart {
        AlwaysRestart {}
    }
}

impl ProcessRestartPolicy for AlwaysRestart {
    fn should_restart(&self, _process: &dyn ProcessType) -> bool {
        true
    }
}

#[derive(Copy, Clone, Debug, Eq, PartialEq)]
pub enum Error {
    NoSuchApp,
    OutOfMemory,
    AddressOutOfBounds,
    /// The process is inactive (likely in a fault or exit state) and the
    /// attempted operation is therefore invalid.
    InactiveApp,
    /// This likely indicates a bug in the kernel and that some state is
    /// inconsistent in the kernel.
    KernelError,
    /// Indicates some process data, such as a Grant, is already borrowed.
    AlreadyInUse,
}

impl From<Error> for ReturnCode {
    fn from(err: Error) -> ReturnCode {
        match err {
            Error::OutOfMemory => ReturnCode::ENOMEM,
            Error::AddressOutOfBounds => ReturnCode::EINVAL,
            Error::NoSuchApp => ReturnCode::EINVAL,
            Error::InactiveApp => ReturnCode::FAIL,
            Error::KernelError => ReturnCode::FAIL,
            Error::AlreadyInUse => ReturnCode::FAIL,
        }
    }
}

impl From<Error> for ErrorCode {
    fn from(err: Error) -> ErrorCode {
        match err {
            Error::OutOfMemory => ErrorCode::NOMEM,
            Error::AddressOutOfBounds => ErrorCode::INVAL,
            Error::NoSuchApp => ErrorCode::INVAL,
            Error::InactiveApp => ErrorCode::FAIL,
            Error::KernelError => ErrorCode::FAIL,
            Error::AlreadyInUse => ErrorCode::FAIL,
        }
    }
}

/// Various states a process can be in.
///
/// This is made public in case external implementations of `ProcessType` want
/// to re-use these process states in the external implementation.
#[derive(Copy, Clone, Debug, Eq, PartialEq)]
pub enum State {
    /// Process expects to be running code. The process may not be currently
    /// scheduled by the scheduler, but the process has work to do if it is
    /// scheduled.
    Running,

    /// Process stopped executing and returned to the kernel because it called
    /// the `yield` syscall. This likely means it is waiting for some event to
    /// occur, but it could also mean it has finished and doesn't need to be
    /// scheduled again.
    Yielded,

    /// The process is stopped, and its previous state was Running. This is used
    /// if the kernel forcibly stops a process when it is in the `Running`
    /// state. This state indicates to the kernel not to schedule the process,
    /// but if the process is to be resumed later it should be put back in the
    /// running state so it will execute correctly.
    StoppedRunning,

    /// The process is stopped, and it was stopped while it was yielded. If this
    /// process needs to be resumed it should be put back in the `Yield` state.
    StoppedYielded,

    /// The process faulted and cannot be run.
    Faulted,

    /// The process exited with the `exit-terminate` system call and
    /// cannot be run.
    Terminated,

    /// The process has never actually been executed. This of course happens
    /// when the board first boots and the kernel has not switched to any
    /// processes yet. It can also happen if an process is terminated and all
    /// of its state is reset as if it has not been executed yet.
    Unstarted,
}

/// A wrapper around `Cell<State>` is used by `Process` to prevent bugs arising from
/// the state duplication in the kernel work tracking and process state tracking.
struct ProcessStateCell<'a> {
    state: Cell<State>,
    kernel: &'a Kernel,
}

impl<'a> ProcessStateCell<'a> {
    fn new(kernel: &'a Kernel) -> Self {
        Self {
            state: Cell::new(State::Unstarted),
            kernel,
        }
    }

    fn get(&self) -> State {
        self.state.get()
    }

    fn update(&self, new_state: State) {
        let old_state = self.state.get();

        if old_state == State::Running && new_state != State::Running {
            self.kernel.decrement_work();
        } else if new_state == State::Running && old_state != State::Running {
            self.kernel.increment_work()
        }
        self.state.set(new_state);
    }
}

/// The reaction the kernel should take when an app encounters a fault.
///
/// When an exception occurs during an app's execution (a common example is an
/// app trying to access memory outside of its allowed regions) the system will
/// trap back to the kernel, and the kernel has to decide what to do with the
/// app at that point.
#[derive(Copy, Clone)]
pub enum FaultResponse {
    /// Generate a `panic!()` call and crash the entire system. This is useful
    /// for debugging applications as the error is displayed immediately after
    /// it occurs.
    Panic,

    /// Attempt to cleanup and restart the app which caused the fault. This
    /// resets the app's memory to how it was when the app was started and
    /// schedules the app to run again from its init function.
    ///
    /// The provided restart policy is used to determine whether to reset the
    /// app, and can be specified on a per-app basis.
    Restart(&'static dyn ProcessRestartPolicy),

    /// Stop the app by no longer scheduling it to run.
    Stop,
}

/// Tasks that can be enqueued for a process.
///
/// This is public for external implementations of `ProcessType`.
#[derive(Copy, Clone)]
pub enum Task {
    /// Function pointer in the process to execute. Generally this is a upcall
    /// from a capsule.
    FunctionCall(FunctionCall),
    /// An IPC operation that needs additional setup to configure memory access.
    IPC((AppId, ipc::IPCUpcallType)),
}

/// Enumeration to identify whether a function call for a process comes directly
/// from the kernel or from a upcall subscribed through a `Driver`
/// implementation.
///
/// An example of a kernel function is the application entry point.
#[derive(Copy, Clone, Debug)]
pub enum FunctionCallSource {
    /// For functions coming directly from the kernel, such as `init_fn`.
    Kernel,
    /// For functions coming from capsules or any implementation of `Driver`.
    Driver(UpcallId),
}

/// Struct that defines a upcall that can be passed to a process. The upcall
/// takes four arguments that are `Driver` and upcall specific, so they are
/// represented generically here.
///
/// Likely these four arguments will get passed as the first four register
/// values, but this is architecture-dependent.
///
/// A `FunctionCall` also identifies the upcall that scheduled it, if any, so
/// that it can be unscheduled when the process unsubscribes from this upcall.
#[derive(Copy, Clone, Debug)]
pub struct FunctionCall {
    pub source: FunctionCallSource,
    pub argument0: usize,
    pub argument1: usize,
    pub argument2: usize,
    pub argument3: usize,
    pub pc: usize,
}

/// State for helping with debugging apps.
///
/// These pointers and counters are not strictly required for kernel operation,
/// but provide helpful information when an app crashes.
struct ProcessDebug {
    /// If this process was compiled for fixed addresses, save the address
    /// it must be at in flash. This is useful for debugging and saves having
    /// to re-parse the entire TBF header.
    fixed_address_flash: Option<u32>,

    /// If this process was compiled for fixed addresses, save the address
    /// it must be at in RAM. This is useful for debugging and saves having
    /// to re-parse the entire TBF header.
    fixed_address_ram: Option<u32>,

    /// Where the process has started its heap in RAM.
    app_heap_start_pointer: Option<*const u8>,

    /// Where the start of the stack is for the process. If the kernel does the
    /// PIC setup for this app then we know this, otherwise we need the app to
    /// tell us where it put its stack.
    app_stack_start_pointer: Option<*const u8>,

    /// How low have we ever seen the stack pointer.
    app_stack_min_pointer: Option<*const u8>,

    /// How many syscalls have occurred since the process started.
    syscall_count: usize,

    /// What was the most recent syscall.
    last_syscall: Option<Syscall>,

    /// How many upcalls were dropped because the queue was insufficiently
    /// long.
    dropped_upcall_count: usize,

    /// How many times this process has been paused because it exceeded its
    /// timeslice.
    timeslice_expiration_count: usize,
}

/// A type for userspace processes in Tock.
pub struct Process<'a, C: 'static + Chip> {
    /// Identifier of this process and the index of the process in the process
    /// table.
    app_id: Cell<AppId>,

    /// Pointer to the main Kernel struct.
    kernel: &'static Kernel,

    /// Pointer to the struct that defines the actual chip the kernel is running
    /// on. This is used because processes have subtle hardware-based
    /// differences. Specifically, the actual syscall interface and how
    /// processes are switched to is architecture-specific, and how memory must
    /// be allocated for memory protection units is also hardware-specific.
    chip: &'static C,

    /// Application memory layout:
    ///
    /// ```text
    ///     ╒════════ ← memory[memory.len()]
    ///  ╔═ │ Grant Pointers
    ///  ║  │ ──────
    ///     │ Process Control Block
    ///  D  │ ──────
    ///  Y  │ Grant Regions
    ///  N  │
    ///  A  │   ↓
    ///  M  │ ──────  ← kernel_memory_break
    ///  I  │
    ///  C  │ ──────  ← app_break               ═╗
    ///     │                                    ║
    ///  ║  │   ↑                                  A
    ///  ║  │  Heap                              P C
    ///  ╠═ │ ──────  ← app_heap_start           R C
    ///     │  Data                              O E
    ///  F  │ ──────  ← data_start_pointer       C S
    ///  I  │ Stack                              E S
    ///  X  │   ↓                                S I
    ///  E  │                                    S B
    ///  D  │ ──────  ← current_stack_pointer      L
    ///     │                                    ║ E
    ///  ╚═ ╘════════ ← memory[0]               ═╝
    /// ```
    ///
    /// The process's memory.
    memory: &'static mut [u8],

    /// Pointer to the end of the allocated (and MPU protected) grant region.
    kernel_memory_break: Cell<*const u8>,

    /// Pointer to the end of process RAM that has been sbrk'd to the process.
    app_break: Cell<*const u8>,

    /// Pointer to high water mark for process buffers shared through `allow`
    allow_high_water_mark: Cell<*const u8>,

    /// Process flash segment. This is the region of nonvolatile flash that
    /// the process occupies.
    flash: &'static [u8],

    /// Collection of pointers to the TBF header in flash.
    header: tock_tbf::types::TbfHeader,

    /// State saved on behalf of the process each time the app switches to the
    /// kernel.
    stored_state:
        MapCell<<<C as Chip>::UserspaceKernelBoundary as UserspaceKernelBoundary>::StoredState>,

    /// The current state of the app. The scheduler uses this to determine
    /// whether it can schedule this app to execute.
    ///
    /// The `state` is used both for bookkeeping for the scheduler as well as
    /// for enabling control by other parts of the system. The scheduler keeps
    /// track of if a process is ready to run or not by switching between the
    /// `Running` and `Yielded` states. The system can control the process by
    /// switching it to a "stopped" state to prevent the scheduler from
    /// scheduling it.
    state: ProcessStateCell<'static>,

    /// How to deal with Faults occurring in the process
    fault_response: FaultResponse,

    /// Configuration data for the MPU
    mpu_config: MapCell<<<C as Chip>::MPU as MPU>::MpuConfig>,

    /// MPU regions are saved as a pointer-size pair.
    mpu_regions: [Cell<Option<mpu::Region>>; 6],

    /// Essentially a list of upcalls that want to call functions in the
    /// process.
    tasks: MapCell<RingBuffer<'a, Task>>,

    /// Count of how many times this process has entered the fault condition and
    /// been restarted. This is used by some `ProcessRestartPolicy`s to
    /// determine if the process should be restarted or not.
    restart_count: Cell<usize>,

    /// Name of the app.
    process_name: &'static str,

    /// Values kept so that we can print useful debug messages when apps fault.
    debug: MapCell<ProcessDebug>,
}

impl<C: Chip> ProcessType for Process<'_, C> {
    fn appid(&self) -> AppId {
        self.app_id.get()
    }

    fn enqueue_task(&self, task: Task) -> bool {
        // If this app is in a `Fault` state then we shouldn't schedule
        // any work for it.
        if !self.is_active() {
            return false;
        }

        let ret = self.tasks.map_or(false, |tasks| tasks.enqueue(task));

        // Make a note that we lost this upcall if the enqueue function
        // fails.
        if ret == false {
            self.debug.map(|debug| {
                debug.dropped_upcall_count += 1;
            });
        } else {
            self.kernel.increment_work();
        }

        ret
    }

    fn ready(&self) -> bool {
        self.tasks.map_or(false, |ring_buf| ring_buf.has_elements())
            || self.state.get() == State::Running
    }

    fn remove_pending_upcalls(&self, upcall_id: UpcallId) {
        self.tasks.map(|tasks| {
            let count_before = tasks.len();
            tasks.retain(|task| match task {
                // Remove only tasks that are function calls with an id equal
                // to `upcall_id`.
                Task::FunctionCall(function_call) => match function_call.source {
                    FunctionCallSource::Kernel => true,
                    FunctionCallSource::Driver(id) => {
                        if id != upcall_id {
                            true
                        } else {
                            self.kernel.decrement_work();
                            false
                        }
                    }
                },
                _ => true,
            });
            if config::CONFIG.trace_syscalls {
                let count_after = tasks.len();
                debug!(
                    "[{:?}] remove_pending_upcalls[{:#x}:{}] = {} upcall(s) removed",
                    self.appid(),
                    upcall_id.driver_num,
                    upcall_id.subscribe_num,
                    count_before - count_after,
                );
            }
        });
    }

    fn get_state(&self) -> State {
        self.state.get()
    }

    fn set_yielded_state(&self) {
        if self.state.get() == State::Running {
            self.state.update(State::Yielded);
        }
    }

    fn stop(&self) {
        match self.state.get() {
            State::Running => self.state.update(State::StoppedRunning),
            State::Yielded => self.state.update(State::StoppedYielded),
            _ => {} // Do nothing
        }
    }

    fn resume(&self) {
        match self.state.get() {
            State::StoppedRunning => self.state.update(State::Running),
            State::StoppedYielded => self.state.update(State::Yielded),
            _ => {} // Do nothing
        }
    }

    fn set_fault_state(&self) {
        match self.fault_response {
            FaultResponse::Panic => {
                // process faulted. Panic and print status
                self.state.update(State::Faulted);
                panic!("Process {} had a fault", self.process_name);
            }
            FaultResponse::Restart(restart_policy) => {
                // Apply the process policy for whether to try to restart
                // on a fault. We sometimes don't want to (e.g., too
                // many faults). If we decide to try to restart, the
                // kernel applies its own policy for how to reuse the
                // process: it may or may not restart the application.
                if restart_policy.should_restart(self) {
                    self.try_restart(COMPLETION_FAULT);
                } else {
                    self.terminate(COMPLETION_FAULT);
                    self.state.update(State::Faulted);
                }
            }
            FaultResponse::Stop => {
                // This looks a lot like restart, except we just leave the app
                // how it faulted and mark it as `Faulted`. By clearing
                // all of the app's todo work it will not be scheduled, and
                // clearing all of the grant regions will cause capsules to drop
                // this app as well.
                self.terminate(COMPLETION_FAULT);
                self.state.update(State::Faulted);
            }
        }
    }

    fn try_restart(&self, completion_code: u32) {
        // Terminate the process, freeing its state and removing any
        // pending tasks from the scheduler's queue.
        self.terminate(completion_code);

        // If there is a kernel policy that controls restarts, it should be
        // implemented here. For now, always restart.
        let _res = self.restart();

        // Decide what to do with res later. E.g., if we can't restart
        // want to reclaim the process resources.
    }

    fn terminate(&self, _completion_code: u32) {
        // Remove the tasks that were scheduled for the app from the
        // amount of work queue.
        let tasks_len = self.tasks.map_or(0, |tasks| tasks.len());
        for _ in 0..tasks_len {
            self.kernel.decrement_work();
        }

        // And remove those tasks
        self.tasks.map(|tasks| {
            tasks.empty();
        });

        // Clear any grant regions this app has setup with any capsules.
        unsafe {
            self.grant_ptrs_reset();
        }

        // Mark the app as stopped so the scheduler won't try to run it.
        self.state.update(State::Terminated);
    }

    fn get_restart_count(&self) -> usize {
        self.restart_count.get()
    }

    fn has_tasks(&self) -> bool {
        self.tasks.map_or(false, |tasks| tasks.has_elements())
    }

    fn dequeue_task(&self) -> Option<Task> {
        self.tasks.map_or(None, |tasks| {
            tasks.dequeue().map(|cb| {
                self.kernel.decrement_work();
                cb
            })
        })
    }

    fn mem_start(&self) -> *const u8 {
        self.memory.as_ptr()
    }

    fn mem_end(&self) -> *const u8 {
        unsafe { self.memory.as_ptr().add(self.memory.len()) }
    }

    fn flash_start(&self) -> *const u8 {
        self.flash.as_ptr()
    }

    fn flash_non_protected_start(&self) -> *const u8 {
        ((self.flash.as_ptr() as usize) + self.header.get_protected_size() as usize) as *const u8
    }

    fn flash_end(&self) -> *const u8 {
        unsafe { self.flash.as_ptr().add(self.flash.len()) }
    }

    fn kernel_memory_break(&self) -> *const u8 {
        self.kernel_memory_break.get()
    }

    fn number_writeable_flash_regions(&self) -> usize {
        self.header.number_writeable_flash_regions()
    }

    fn get_writeable_flash_region(&self, region_index: usize) -> (u32, u32) {
        self.header.get_writeable_flash_region(region_index)
    }

    fn update_stack_start_pointer(&self, stack_pointer: *const u8) {
        if stack_pointer >= self.mem_start() && stack_pointer < self.mem_end() {
            self.debug.map(|debug| {
                debug.app_stack_start_pointer = Some(stack_pointer);

                // We also reset the minimum stack pointer because whatever value
                // we had could be entirely wrong by now.
                debug.app_stack_min_pointer = Some(stack_pointer);
            });
        }
    }

    fn update_heap_start_pointer(&self, heap_pointer: *const u8) {
        if heap_pointer >= self.mem_start() && heap_pointer < self.mem_end() {
            self.debug.map(|debug| {
                debug.app_heap_start_pointer = Some(heap_pointer);
            });
        }
    }

    fn setup_mpu(&self) {
        self.mpu_config.map(|config| {
            self.chip.mpu().configure_mpu(&config, &self.appid());
        });
    }

    fn add_mpu_region(
        &self,
        unallocated_memory_start: *const u8,
        unallocated_memory_size: usize,
        min_region_size: usize,
    ) -> Option<mpu::Region> {
        self.mpu_config.and_then(|mut config| {
            let new_region = self.chip.mpu().allocate_region(
                unallocated_memory_start,
                unallocated_memory_size,
                min_region_size,
                mpu::Permissions::ReadWriteOnly,
                &mut config,
            );

            if new_region.is_none() {
                return None;
            }

            for region in self.mpu_regions.iter() {
                if region.get().is_none() {
                    region.set(new_region);
                    return new_region;
                }
            }

            // Not enough room in Process struct to store the MPU region.
            None
        })
    }

    fn sbrk(&self, increment: isize) -> Result<*const u8, Error> {
        // Do not modify an inactive process.
        if !self.is_active() {
            return Err(Error::InactiveApp);
        }

        let new_break = unsafe { self.app_break.get().offset(increment) };
        self.brk(new_break)
    }

    fn brk(&self, new_break: *const u8) -> Result<*const u8, Error> {
        // Do not modify an inactive process.
        if !self.is_active() {
            return Err(Error::InactiveApp);
        }

        self.mpu_config
            .map_or(Err(Error::KernelError), |mut config| {
                if new_break < self.allow_high_water_mark.get() || new_break >= self.mem_end() {
                    Err(Error::AddressOutOfBounds)
                } else if new_break > self.kernel_memory_break.get() {
                    Err(Error::OutOfMemory)
                } else if let Err(_) = self.chip.mpu().update_app_memory_region(
                    new_break,
                    self.kernel_memory_break.get(),
                    mpu::Permissions::ReadWriteOnly,
                    &mut config,
                ) {
                    Err(Error::OutOfMemory)
                } else {
                    let old_break = self.app_break.get();
                    self.app_break.set(new_break);
                    self.chip.mpu().configure_mpu(&config, &self.appid());
                    Ok(old_break)
                }
            })
    }

    #[allow(clippy::not_unsafe_ptr_arg_deref)]
    fn build_readwrite_appslice(
        &self,
        buf_start_addr: *mut u8,
        size: usize,
    ) -> Result<ReadWriteAppSlice, ErrorCode> {
        if !self.is_active() {
            // Do not operate on an inactive process
            return Err(ErrorCode::FAIL);
        }

        // A process is allowed to pass any pointer if the slice
        // length is 0, as to revoke kernel access to a memory region
        // without granting access to another one
        if size == 0 {
            // Clippy complains that we're deferencing a pointer in a
            // public and safe function here. While we are not
            // dereferencing the pointer here, we pass it along to an
            // unsafe function, which is as dangerous (as it is likely
            // to be dereferenced down the line).
            //
            // Relevant discussion:
            // https://github.com/rust-lang/rust-clippy/issues/3045
            //
            // It should be fine to ignore the lint here, as a slice
            // of length 0 will never allow dereferencing any memory
            // in a safe manner.
            //
            // ### Safety
            //
            // We specific a zero-length buffer, so the implementation of
            // `ReadWriteAppSlice` will handle any safety issues. Therefore, we
            // can encapsulate the unsafe.
            Ok(unsafe { ReadWriteAppSlice::new(buf_start_addr, 0, self.appid()) })
        } else if self.in_app_owned_memory(buf_start_addr, size) {
            // TODO: Check for buffer aliasing here

            // Valid slice, we need to adjust the app's watermark
            // note: in_app_owned_memory ensures this offset does not wrap
            let buf_end_addr = buf_start_addr.wrapping_add(size);
            let new_water_mark = cmp::max(self.allow_high_water_mark.get(), buf_end_addr);
            self.allow_high_water_mark.set(new_water_mark);

            // Clippy complains that we're deferencing a pointer in a
            // public and safe function here. While we are not
            // deferencing the pointer here, we pass it along to an
            // unsafe function, which is as dangerous (as it is likely
            // to be deferenced down the line).
            //
            // Relevant discussion:
            // https://github.com/rust-lang/rust-clippy/issues/3045
            //
            // It should be fine to ignore the lint here, as long as
            // we make sure that we're pointing towards userspace
            // memory (verified using `in_app_owned_memory`) and
            // respect alignment and other constraints of the Rust
            // references created by ReadWriteAppSlice.
            //
            // ### Safety
            //
            // We encapsulate the unsafe here on the condition in the TODO
            // above, as we must ensure that this `ReadWriteAppSlice` will be
            // the only reference to this memory.
            Ok(unsafe { ReadWriteAppSlice::new(buf_start_addr, size, self.appid()) })
        } else {
            Err(ErrorCode::INVAL)
        }
    }

    #[allow(clippy::not_unsafe_ptr_arg_deref)]
    fn build_readonly_appslice(
        &self,
        buf_start_addr: *const u8,
        size: usize,
    ) -> Result<ReadOnlyAppSlice, ErrorCode> {
        if !self.is_active() {
            // Do not operate on an inactive process
            return Err(ErrorCode::FAIL);
        }

        // A process is allowed to pass any pointer if the slice
        // length is 0, as to revoke kernel access to a memory region
        // without granting access to another one
        if size == 0 {
            // Clippy complains that we're deferencing a pointer in a
            // public and safe function here. While we are not
            // deferencing the pointer here, we pass it along to an
            // unsafe function, which is as dangerous (as it is likely
            // to be deferenced down the line).
            //
            // Relevant discussion:
            // https://github.com/rust-lang/rust-clippy/issues/3045
            //
            // It should be fine to ignore the lint here, as a slice
            // of length 0 will never allow dereferencing any memory
            // in a safe manner.
            //
            // ### Safety
            //
            // We specific a zero-length buffer, so the implementation of
            // `ReadOnlyAppSlice` will handle any safety issues. Therefore, we
            // can encapsulate the unsafe.
            Ok(unsafe { ReadOnlyAppSlice::new(buf_start_addr, 0, self.appid()) })
        } else if self.in_app_owned_memory(buf_start_addr, size)
            || self.in_app_flash_memory(buf_start_addr, size)
        {
            // TODO: Check for buffer aliasing here

            // Valid slice, we need to adjust the app's watermark
            // note: in_app_owned_memory ensures this offset does not wrap
            let buf_end_addr = buf_start_addr.wrapping_add(size);
            let new_water_mark = cmp::max(self.allow_high_water_mark.get(), buf_end_addr);
            self.allow_high_water_mark.set(new_water_mark);

            // Clippy complains that we're deferencing a pointer in a
            // public and safe function here. While we are not
            // deferencing the pointer here, we pass it along to an
            // unsafe function, which is as dangerous (as it is likely
            // to be deferenced down the line).
            //
            // Relevant discussion:
            // https://github.com/rust-lang/rust-clippy/issues/3045
            //
            // It should be fine to ignore the lint here, as long as
            // we make sure that we're pointing towards userspace
            // memory (verified using `in_app_owned_memory` or
            // `in_app_flash_memory`) and respect alignment and other
            // constraints of the Rust references created by
            // ReadWriteAppSlice.
            //
            // ### Safety
            //
            // We encapsulate the unsafe here on the condition in the TODO
            // above, as we must ensure that this `ReadOnlyAppSlice` will be
            // the only reference to this memory.
            Ok(unsafe { ReadOnlyAppSlice::new(buf_start_addr, size, self.appid()) })
        } else {
            Err(ErrorCode::INVAL)
        }
    }

    unsafe fn set_byte(&self, addr: *mut u8, value: u8) -> bool {
        if self.in_app_owned_memory(addr, 1) {
            // We verify that this will only write process-accessible memory,
            // but this can still be undefined behavior if something else holds
            // a reference to this memory.
            *addr = value;
            true
        } else {
            false
        }
    }

    fn alloc(&self, size: usize, align: usize) -> Option<NonNull<u8>> {
        // Do not modify an inactive process.
        if !self.is_active() {
            return None;
        }

        self.mpu_config.and_then(|mut config| {
            // First, compute the candidate new pointer. Note that at this
            // point we have not yet checked whether there is space for
            // this allocation or that it meets alignment requirements.
            let new_break_unaligned = self
                .kernel_memory_break
                .get()
                .wrapping_offset(-(size as isize));

            // The alignment must be a power of two, 2^a. The expression
            // `!(align - 1)` then returns a mask with leading ones,
            // followed by `a` trailing zeros.
            let alignment_mask = !(align - 1);
            let new_break = (new_break_unaligned as usize & alignment_mask) as *const u8;

            // Verify there is space for this allocation
            if new_break < self.app_break.get() {
                None
            // Verify it didn't wrap around
            } else if new_break > self.kernel_memory_break.get() {
                None
            } else if let Err(_) = self.chip.mpu().update_app_memory_region(
                self.app_break.get(),
                new_break,
                mpu::Permissions::ReadWriteOnly,
                &mut config,
            ) {
                None
            } else {
                self.kernel_memory_break.set(new_break);
                unsafe {
                    // Two unsafe steps here, both okay as we just made this pointer
                    Some(NonNull::new_unchecked(new_break as *mut u8))
                }
            }
        })
    }

    unsafe fn free(&self, _: *mut u8) {}

    // This is safe today, as MPU constraints ensure that `mem_end` will always
    // be aligned on at least a word boundary. While this is unlikely to
    // change, it should be more proactively enforced.
    //
    // TODO: https://github.com/tock/tock/issues/1739
    #[allow(clippy::cast_ptr_alignment)]
    fn get_grant_ptr(&self, grant_num: usize) -> Option<*mut u8> {
        // Do not try to access the grant region of inactive process.
        if !self.is_active() {
            return None;
        }

        // Sanity check the argument
        if grant_num >= self.kernel.get_grant_count_and_finalize() {
            return None;
        }

        let grant_num = grant_num as isize;
        let grant_pointer = unsafe {
            let grant_pointer_array = self.mem_end() as *const *mut u8;
            *grant_pointer_array.offset(-(grant_num + 1))
        };
        Some(grant_pointer)
    }

    // This is safe today, as MPU constraints ensure that `mem_end` will always
    // be aligned on at least a word boundary. While this is unlikely to
    // change, it should be more proactively enforced.
    //
    // TODO: https://github.com/tock/tock/issues/1739
    #[allow(clippy::cast_ptr_alignment)]
    unsafe fn set_grant_ptr(&self, grant_num: usize, grant_ptr: *mut u8) {
        let grant_num = grant_num as isize;
        let grant_pointer_array = self.mem_end() as *mut *mut u8;
        let grant_pointer_pointer = grant_pointer_array.offset(-(grant_num + 1));
        *grant_pointer_pointer = grant_ptr;
    }

    fn get_process_name(&self) -> &'static str {
        self.process_name
    }

    fn set_syscall_return_value(&self, return_value: SyscallReturn) {
        match self.stored_state.map(|stored_state| unsafe {
            // Actually set the return value for a particular process.
            //
            // The UKB implementation uses the bounds of process-accessible
            // memory to verify that any memory changes are valid. Here, the
            // unsafe promise we are making is that the bounds passed to the UKB
            // are correct.
            self.chip
                .userspace_kernel_boundary()
                .set_syscall_return_value(
                    self.memory.as_ptr(),
                    self.app_break.get(),
                    stored_state,
                    return_value,
                )
        }) {
            Some(Ok(())) => {
                // If we get an `Ok` we are all set.
            }

            Some(Err(())) => {
                // If we get an `Err`, then the UKB implementation could not set
                // the return value, likely because the process's stack is no
                // longer accessible to it. All we can do is fault.
                self.set_fault_state();
            }

            None => {
                // We should never be here since `stored_state` should always be
                // occupied.
                self.set_fault_state();
            }
        }
    }

<<<<<<< HEAD
    unsafe fn set_process_function(&self, upcall: FunctionCall) {
=======
    fn set_process_function(&self, callback: FunctionCall) {
>>>>>>> eb02a73b
        // See if we can actually enqueue this function for this process.
        // Architecture-specific code handles actually doing this since the
        // exact method is both architecture- and implementation-specific.
        //
        // This can fail, for example if the process does not have enough memory
        // remaining.
        match self.stored_state.map(|stored_state| {
<<<<<<< HEAD
            self.chip.userspace_kernel_boundary().set_process_function(
                self.memory.as_ptr(),
                self.app_break.get(),
                stored_state,
                upcall,
            )
=======
            // Let the UKB implementation handle setting the process's PC so
            // that the process executes the upcall function. We encapsulate
            // unsafe here because we are guaranteeing that the memory bounds
            // passed to `set_process_function` are correct.
            unsafe {
                self.chip.userspace_kernel_boundary().set_process_function(
                    self.memory.as_ptr(),
                    self.app_break.get(),
                    stored_state,
                    callback,
                )
            }
>>>>>>> eb02a73b
        }) {
            Some(Ok(())) => {
                // If we got an `Ok` we are all set and should mark that this
                // process is ready to be scheduled.

                // Move this process to the "running" state so the scheduler
                // will schedule it.
                self.state.update(State::Running);
            }

            Some(Err(())) => {
                // If we got an Error, then there was likely not enough room on
                // the stack to allow the process to execute this function given
                // the details of the particular architecture this is running
                // on. This process has essentially faulted, so we mark it as
                // such.
                self.set_fault_state();
            }

            None => {
                // We should never be here since `stored_state` should always be
                // occupied.
                self.set_fault_state();
            }
        }
    }

    fn switch_to(&self) -> Option<syscall::ContextSwitchReason> {
        // Cannot switch to an invalid process
        if !self.is_active() {
            return None;
        }

        let (switch_reason, stack_pointer) =
            self.stored_state.map_or((None, None), |stored_state| {
                // Switch to the process. We guarantee that the memory pointers
                // we pass are valid, ensuring this context switch is safe.
                // Therefore we encapsulate the `unsafe`.
                unsafe {
                    let (switch_reason, optional_stack_pointer) =
                        self.chip.userspace_kernel_boundary().switch_to_process(
                            self.memory.as_ptr(),
                            self.app_break.get(),
                            stored_state,
                        );
                    (Some(switch_reason), optional_stack_pointer)
                }
            });

        // If the UKB implementation passed us a stack pointer, update our
        // debugging state. This is completely optional.
        stack_pointer.map(|sp| {
            self.debug.map(|debug| {
                match debug.app_stack_min_pointer {
                    None => debug.app_stack_min_pointer = Some(sp),
                    Some(asmp) => {
                        // Update max stack depth if needed.
                        if sp < asmp {
                            debug.app_stack_min_pointer = Some(sp);
                        }
                    }
                }
            });
        });

        switch_reason
    }

    fn debug_syscall_count(&self) -> usize {
        self.debug.map_or(0, |debug| debug.syscall_count)
    }

    fn debug_dropped_upcall_count(&self) -> usize {
        self.debug.map_or(0, |debug| debug.dropped_upcall_count)
    }

    fn debug_timeslice_expiration_count(&self) -> usize {
        self.debug
            .map_or(0, |debug| debug.timeslice_expiration_count)
    }

    fn debug_timeslice_expired(&self) {
        self.debug
            .map(|debug| debug.timeslice_expiration_count += 1);
    }

    fn debug_syscall_called(&self, last_syscall: Syscall) {
        self.debug.map(|debug| {
            debug.syscall_count += 1;
            debug.last_syscall = Some(last_syscall);
        });
    }

    fn print_memory_map(&self, writer: &mut dyn Write) {
        // Flash
        let flash_end = self.flash.as_ptr().wrapping_add(self.flash.len()) as usize;
        let flash_start = self.flash.as_ptr() as usize;
        let flash_protected_size = self.header.get_protected_size() as usize;
        let flash_app_start = flash_start + flash_protected_size;
        let flash_app_size = flash_end - flash_app_start;

        // SRAM addresses
        let sram_end = self.memory.as_ptr().wrapping_add(self.memory.len()) as usize;
        let sram_grant_start = self.kernel_memory_break.get() as usize;
        let sram_heap_end = self.app_break.get() as usize;
        let sram_heap_start: Option<usize> = self.debug.map_or(None, |debug| {
            debug.app_heap_start_pointer.map(|p| p as usize)
        });
        let sram_stack_start: Option<usize> = self.debug.map_or(None, |debug| {
            debug.app_stack_start_pointer.map(|p| p as usize)
        });
        let sram_stack_bottom: Option<usize> = self.debug.map_or(None, |debug| {
            debug.app_stack_min_pointer.map(|p| p as usize)
        });
        let sram_start = self.memory.as_ptr() as usize;

        // SRAM sizes
        let sram_grant_size = sram_end - sram_grant_start;
        let sram_grant_allocated = sram_end - sram_grant_start;

        // application statistics
        let events_queued = self.tasks.map_or(0, |tasks| tasks.len());
        let syscall_count = self.debug.map_or(0, |debug| debug.syscall_count);
        let last_syscall = self.debug.map(|debug| debug.last_syscall);
        let dropped_upcall_count = self.debug.map_or(0, |debug| debug.dropped_upcall_count);
        let restart_count = self.restart_count.get();

        let _ = writer.write_fmt(format_args!(
            "\
             App: {}   -   [{:?}]\
             \r\n Events Queued: {}   Syscall Count: {}   Dropped Upcall Count: {}\
             \r\n Restart Count: {}\r\n",
            self.process_name,
            self.state.get(),
            events_queued,
            syscall_count,
            dropped_upcall_count,
            restart_count,
        ));

        let _ = match last_syscall {
            Some(syscall) => writer.write_fmt(format_args!(" Last Syscall: {:?}\r\n", syscall)),
            None => writer.write_str(" Last Syscall: None\r\n"),
        };

        let _ = writer.write_fmt(format_args!(
            "\
             \r\n\
             \r\n ╔═══════════╤══════════════════════════════════════════╗\
             \r\n ║  Address  │ Region Name    Used | Allocated (bytes)  ║\
             \r\n ╚{:#010X}═╪══════════════════════════════════════════╝\
             \r\n             │ ▼ Grant      {:6} | {:6}{}\
             \r\n  {:#010X} ┼───────────────────────────────────────────\
             \r\n             │ Unused\
             \r\n  {:#010X} ┼───────────────────────────────────────────",
            sram_end,
            sram_grant_size,
            sram_grant_allocated,
            exceeded_check(sram_grant_size, sram_grant_allocated),
            sram_grant_start,
            sram_heap_end,
        ));

        match sram_heap_start {
            Some(sram_heap_start) => {
                let sram_heap_size = sram_heap_end - sram_heap_start;
                let sram_heap_allocated = sram_grant_start - sram_heap_start;

                let _ = writer.write_fmt(format_args!(
                    "\
                     \r\n             │ ▲ Heap       {:6} | {:6}{}     S\
                     \r\n  {:#010X} ┼─────────────────────────────────────────── R",
                    sram_heap_size,
                    sram_heap_allocated,
                    exceeded_check(sram_heap_size, sram_heap_allocated),
                    sram_heap_start,
                ));
            }
            None => {
                let _ = writer.write_str(
                    "\
                     \r\n             │ ▲ Heap            ? |      ?               S\
                     \r\n  ?????????? ┼─────────────────────────────────────────── R",
                );
            }
        }

        match (sram_heap_start, sram_stack_start) {
            (Some(sram_heap_start), Some(sram_stack_start)) => {
                let sram_data_size = sram_heap_start - sram_stack_start;
                let sram_data_allocated = sram_data_size as usize;

                let _ = writer.write_fmt(format_args!(
                    "\
                     \r\n             │ Data         {:6} | {:6}               A",
                    sram_data_size, sram_data_allocated,
                ));
            }
            _ => {
                let _ = writer.write_str(
                    "\
                     \r\n             │ Data              ? |      ?               A",
                );
            }
        }

        match (sram_stack_start, sram_stack_bottom) {
            (Some(sram_stack_start), Some(sram_stack_bottom)) => {
                let sram_stack_size = sram_stack_start - sram_stack_bottom;
                let sram_stack_allocated = sram_stack_start - sram_start;

                let _ = writer.write_fmt(format_args!(
                    "\
                     \r\n  {:#010X} ┼─────────────────────────────────────────── M\
                     \r\n             │ ▼ Stack      {:6} | {:6}{}",
                    sram_stack_start,
                    sram_stack_size,
                    sram_stack_allocated,
                    exceeded_check(sram_stack_size, sram_stack_allocated),
                ));
            }
            _ => {
                let _ = writer.write_str(
                    "\
                     \r\n  ?????????? ┼─────────────────────────────────────────── M\
                     \r\n             │ ▼ Stack           ? |      ?",
                );
            }
        }

        let _ = writer.write_fmt(format_args!(
            "\
             \r\n  {:#010X} ┼───────────────────────────────────────────\
             \r\n             │ Unused\
             \r\n  {:#010X} ┴───────────────────────────────────────────\
             \r\n             .....\
             \r\n  {:#010X} ┬─────────────────────────────────────────── F\
             \r\n             │ App Flash    {:6}                        L\
             \r\n  {:#010X} ┼─────────────────────────────────────────── A\
             \r\n             │ Protected    {:6}                        S\
             \r\n  {:#010X} ┴─────────────────────────────────────────── H\
             \r\n",
            sram_stack_bottom.unwrap_or(0),
            sram_start,
            flash_end,
            flash_app_size,
            flash_app_start,
            flash_protected_size,
            flash_start
        ));
    }

    fn print_full_process(&self, writer: &mut dyn Write) {
        self.print_memory_map(writer);

        self.stored_state.map(|stored_state| {
            // We guarantee the memory bounds pointers provided to the UKB are
            // correct.
            unsafe {
                self.chip.userspace_kernel_boundary().print_context(
                    self.memory.as_ptr(),
                    self.app_break.get(),
                    stored_state,
                    writer,
                );
            }
        });

        // Display the current state of the MPU for this process.
        self.mpu_config.map(|config| {
            let _ = writer.write_fmt(format_args!("{}", config));
        });

        // Print a helpful message on how to re-compile a process to view the
        // listing file. If a process is PIC, then we also need to print the
        // actual addresses the process executed at so that the .lst file can be
        // generated for those addresses. If the process was already compiled
        // for a fixed address, then just generating a .lst file is fine.

        self.debug.map(|debug| {
            if debug.fixed_address_flash.is_some() {
                // Fixed addresses, can just run `make lst`.
                let _ = writer.write_fmt(format_args!(
                    "\
                     \r\nTo debug, run `make lst` in the app's folder\
                     \r\nand open the arch.{:#x}.{:#x}.lst file.\r\n\r\n",
                    debug.fixed_address_flash.unwrap_or(0),
                    debug.fixed_address_ram.unwrap_or(0)
                ));
            } else {
                // PIC, need to specify the addresses.
                let sram_start = self.memory.as_ptr() as usize;
                let flash_start = self.flash.as_ptr() as usize;
                let flash_init_fn = flash_start + self.header.get_init_function_offset() as usize;

                let _ = writer.write_fmt(format_args!(
                    "\
                     \r\nTo debug, run `make debug RAM_START={:#x} FLASH_INIT={:#x}`\
                     \r\nin the app's folder and open the .lst file.\r\n\r\n",
                    sram_start, flash_init_fn
                ));
            }
        });
    }
}

fn exceeded_check(size: usize, allocated: usize) -> &'static str {
    if size > allocated {
        " EXCEEDED!"
    } else {
        "          "
    }
}

impl<C: 'static + Chip> Process<'_, C> {
    // Memory offset for upcall ring buffer (10 element length).
    const CALLBACK_LEN: usize = 10;
    const CALLBACKS_OFFSET: usize = mem::size_of::<Task>() * Self::CALLBACK_LEN;

    // Memory offset to make room for this process's metadata.
    const PROCESS_STRUCT_OFFSET: usize = mem::size_of::<Process<C>>();

    pub(crate) unsafe fn create(
        kernel: &'static Kernel,
        chip: &'static C,
        app_flash: &'static [u8],
        header_length: usize,
        app_version: u16,
        remaining_memory: &'static mut [u8],
        fault_response: FaultResponse,
        index: usize,
    ) -> Result<(Option<&'static dyn ProcessType>, &'static mut [u8]), ProcessLoadError> {
        // Get a slice for just the app header.
        let header_flash = app_flash
            .get(0..header_length as usize)
            .ok_or(ProcessLoadError::NotEnoughFlash)?;

        // Parse the full TBF header to see if this is a valid app. If the
        // header can't parse, we will error right here.
        let tbf_header = tock_tbf::parse::parse_tbf_header(header_flash, app_version)?;

        // First thing: check that the process is at the correct location in
        // flash if the TBF header specified a fixed address. If there is a
        // mismatch we catch that early.
        if let Some(fixed_flash_start) = tbf_header.get_fixed_address_flash() {
            // The flash address in the header is based on the app binary,
            // so we need to take into account the header length.
            let actual_address = app_flash.as_ptr() as u32 + tbf_header.get_protected_size();
            let expected_address = fixed_flash_start;
            if actual_address != expected_address {
                return Err(ProcessLoadError::IncorrectFlashAddress {
                    actual_address,
                    expected_address,
                });
            }
        }

        let process_name = tbf_header.get_package_name();

        // If this isn't an app (i.e. it is padding) or it is an app but it
        // isn't enabled, then we can skip it and do not create a `Process`
        // object.
        if !tbf_header.is_app() || !tbf_header.enabled() {
            if config::CONFIG.debug_load_processes {
                if !tbf_header.is_app() {
                    debug!(
                        "Padding in flash={:#010X}-{:#010X}",
                        app_flash.as_ptr() as usize,
                        app_flash.as_ptr() as usize + app_flash.len() - 1
                    );
                }
                if !tbf_header.enabled() {
                    debug!(
                        "Process not enabled flash={:#010X}-{:#010X} process={:?}",
                        app_flash.as_ptr() as usize,
                        app_flash.as_ptr() as usize + app_flash.len() - 1,
                        process_name
                    );
                }
            }
            // Return no process and the full memory slice we were given.
            return Ok((None, remaining_memory));
        }

        // Otherwise, actually load the app.
        let process_ram_requested_size = tbf_header.get_minimum_app_ram_size() as usize;
        let init_fn = app_flash
            .as_ptr()
            .offset(tbf_header.get_init_function_offset() as isize) as usize;

        // Initialize MPU region configuration.
        let mut mpu_config: <<C as Chip>::MPU as MPU>::MpuConfig = Default::default();

        // Allocate MPU region for flash.
        if chip
            .mpu()
            .allocate_region(
                app_flash.as_ptr(),
                app_flash.len(),
                app_flash.len(),
                mpu::Permissions::ReadExecuteOnly,
                &mut mpu_config,
            )
            .is_none()
        {
            if config::CONFIG.debug_load_processes {
                debug!(
                    "[!] flash={:#010X}-{:#010X} process={:?} - couldn't allocate MPU region for flash",
                    app_flash.as_ptr() as usize,
                    app_flash.as_ptr() as usize + app_flash.len() - 1,
                    process_name
                );
            }
            return Err(ProcessLoadError::MpuInvalidFlashLength);
        }

        // Determine how much space we need in the application's
        // memory space just for kernel and grant state. We need to make
        // sure we allocate enough memory just for that.

        // Make room for grant pointers.
        let grant_ptr_size = mem::size_of::<*const usize>();
        let grant_ptrs_num = kernel.get_grant_count_and_finalize();
        let grant_ptrs_offset = grant_ptrs_num * grant_ptr_size;

        // Initial size of the kernel-owned part of process memory can be
        // calculated directly based on the initial size of all kernel-owned
        // data structures.
        let initial_kernel_memory_size =
            grant_ptrs_offset + Self::CALLBACKS_OFFSET + Self::PROCESS_STRUCT_OFFSET;

        // By default we start with the initial size of process-accessible
        // memory set to 0. This maximizes the flexibility that processes have
        // to allocate their memory as they see fit. If a process needs more
        // accessible memory it must use the `brk` memop syscalls to request more
        // memory.
        //
        // We must take into account any process-accessible memory required by
        // the context switching implementation and allocate at least that much
        // memory so that we can successfully switch to the process. This is
        // architecture and implementation specific, so we query that now.
        let min_process_memory_size = chip
            .userspace_kernel_boundary()
            .initial_process_app_brk_size();

        // We have to ensure that we at least ask the MPU for
        // `min_process_memory_size` so that we can be sure that `app_brk` is
        // not set inside the kernel-owned memory region. Now, in practice,
        // processes should not request 0 (or very few) bytes of memory in their
        // TBF header (i.e. `process_ram_requested_size` will almost always be
        // much larger than `min_process_memory_size`), as they are unlikely to
        // work with essentially no available memory. But, we still must protect
        // for that case.
        let min_process_ram_size = cmp::max(process_ram_requested_size, min_process_memory_size);

        // Minimum memory size for the process.
        let min_total_memory_size = min_process_ram_size + initial_kernel_memory_size;

        // Check if this process requires a fixed memory start address. If so,
        // try to adjust the memory region to work for this process.
        //
        // Right now, we only support skipping some RAM and leaving a chunk
        // unused so that the memory region starts where the process needs it
        // to.
        let remaining_memory = if let Some(fixed_memory_start) = tbf_header.get_fixed_address_ram()
        {
            // The process does have a fixed address.
            if fixed_memory_start == remaining_memory.as_ptr() as u32 {
                // Address already matches.
                remaining_memory
            } else if fixed_memory_start > remaining_memory.as_ptr() as u32 {
                // Process wants a memory address farther in memory. Try to
                // advance the memory region to make the address match.
                let diff = (fixed_memory_start - remaining_memory.as_ptr() as u32) as usize;
                if diff > remaining_memory.len() {
                    // We ran out of memory.
                    let actual_address =
                        remaining_memory.as_ptr() as u32 + remaining_memory.len() as u32 - 1;
                    let expected_address = fixed_memory_start;
                    return Err(ProcessLoadError::MemoryAddressMismatch {
                        actual_address,
                        expected_address,
                    });
                } else {
                    // Change the memory range to start where the process
                    // requested it.
                    remaining_memory
                        .get_mut(diff..)
                        .ok_or(ProcessLoadError::InternalError)?
                }
            } else {
                // Address is earlier in memory, nothing we can do.
                let actual_address = remaining_memory.as_ptr() as u32;
                let expected_address = fixed_memory_start;
                return Err(ProcessLoadError::MemoryAddressMismatch {
                    actual_address,
                    expected_address,
                });
            }
        } else {
            remaining_memory
        };

        // Determine where process memory will go and allocate MPU region for
        // app-owned memory.
        let (app_memory_start, app_memory_size) = match chip.mpu().allocate_app_memory_region(
            remaining_memory.as_ptr() as *const u8,
            remaining_memory.len(),
            min_total_memory_size,
            min_process_memory_size,
            initial_kernel_memory_size,
            mpu::Permissions::ReadWriteOnly,
            &mut mpu_config,
        ) {
            Some((memory_start, memory_size)) => (memory_start, memory_size),
            None => {
                // Failed to load process. Insufficient memory.
                if config::CONFIG.debug_load_processes {
                    debug!(
                        "[!] flash={:#010X}-{:#010X} process={:?} - couldn't allocate memory region of size >= {:#X}",
                        app_flash.as_ptr() as usize,
                        app_flash.as_ptr() as usize + app_flash.len() - 1,
                        process_name,
                        min_total_memory_size
                    );
                }
                return Err(ProcessLoadError::NotEnoughMemory);
            }
        };

        // Get a slice for the memory dedicated to the process. This can fail if
        // the MPU returns a region of memory that is not inside of the
        // `remaining_memory` slice passed to `create()` to allocate the
        // process's memory out of.
        let memory_start_offset = app_memory_start as usize - remaining_memory.as_ptr() as usize;
        // First split the remaining memory into a slice that contains the
        // process memory and a slice that will not be used by this process.
        let (app_memory_oversize, unused_memory) =
            remaining_memory.split_at_mut(memory_start_offset + app_memory_size);
        // Then since the process's memory need not start at the beginning of
        // the remaining slice given to create(), get a smaller slice as needed.
        let app_memory = app_memory_oversize
            .get_mut(memory_start_offset..)
            .ok_or(ProcessLoadError::InternalError)?;

        // Check if the memory region is valid for the process. If a process
        // included a fixed address for the start of RAM in its TBF header (this
        // field is optional, processes that are position independent do not
        // need a fixed address) then we check that we used the same address
        // when we allocated it in RAM.
        if let Some(fixed_memory_start) = tbf_header.get_fixed_address_ram() {
            let actual_address = app_memory.as_ptr() as u32;
            let expected_address = fixed_memory_start;
            if actual_address != expected_address {
                return Err(ProcessLoadError::MemoryAddressMismatch {
                    actual_address,
                    expected_address,
                });
            }
        }

        // Set the initial process-accessible memory to the amount specified by
        // the context switch implementation.
        let initial_app_brk = app_memory.as_ptr().add(min_process_memory_size);

        // Set the initial allow high water mark to the start of process memory
        // since no `allow` calls have been made yet.
        let initial_allow_high_water_mark = app_memory.as_ptr();

        // Set up initial grant region.
        let mut kernel_memory_break = app_memory.as_mut_ptr().add(app_memory.len());

        // Now that we know we have the space we can setup the grant
        // pointers.
        kernel_memory_break = kernel_memory_break.offset(-(grant_ptrs_offset as isize));

        // This is safe today, as MPU constraints ensure that `memory_start`
        // will always be aligned on at least a word boundary, and that
        // memory_size will be aligned on at least a word boundary, and
        // `grant_ptrs_offset` is a multiple of the word size. Thus,
        // `kernel_memory_break` must be word aligned. While this is unlikely to
        // change, it should be more proactively enforced.
        //
        // TODO: https://github.com/tock/tock/issues/1739
        #[allow(clippy::cast_ptr_alignment)]
        // Set all grant pointers to null.
        let opts =
            slice::from_raw_parts_mut(kernel_memory_break as *mut *const usize, grant_ptrs_num);
        for opt in opts.iter_mut() {
            *opt = ptr::null()
        }

        // Now that we know we have the space we can setup the memory for the
        // upcalls.
        kernel_memory_break = kernel_memory_break.offset(-(Self::CALLBACKS_OFFSET as isize));

        // This is safe today, as MPU constraints ensure that `memory_start`
        // will always be aligned on at least a word boundary, and that
        // memory_size will be aligned on at least a word boundary, and
        // `grant_ptrs_offset` is a multiple of the word size. Thus,
        // `kernel_memory_break` must be word aligned. While this is unlikely to
        // change, it should be more proactively enforced.
        //
        // TODO: https://github.com/tock/tock/issues/1739
        #[allow(clippy::cast_ptr_alignment)]
        // Set up ring buffer for upcalls to the process.
        let upcall_buf =
            slice::from_raw_parts_mut(kernel_memory_break as *mut Task, Self::CALLBACK_LEN);
        let tasks = RingBuffer::new(upcall_buf);

        // Last thing in the kernel region of process RAM is the process struct.
        kernel_memory_break = kernel_memory_break.offset(-(Self::PROCESS_STRUCT_OFFSET as isize));
        let process_struct_memory_location = kernel_memory_break;

        // Create the Process struct in the app grant region.
        let mut process: &mut Process<C> =
            &mut *(process_struct_memory_location as *mut Process<'static, C>);

        // Ask the kernel for a unique identifier for this process that is being
        // created.
        let unique_identifier = kernel.create_process_identifier();

        // Save copies of these in case the app was compiled for fixed addresses
        // for later debugging.
        let fixed_address_flash = tbf_header.get_fixed_address_flash();
        let fixed_address_ram = tbf_header.get_fixed_address_ram();

        process
            .app_id
            .set(AppId::new(kernel, unique_identifier, index));
        process.kernel = kernel;
        process.chip = chip;
        process.allow_high_water_mark = Cell::new(initial_allow_high_water_mark);
        process.memory = app_memory;
        process.header = tbf_header;
        process.kernel_memory_break = Cell::new(kernel_memory_break);
        process.app_break = Cell::new(initial_app_brk);

        process.flash = app_flash;

        process.stored_state = MapCell::new(Default::default());
        // Mark this process as unstarted
        process.state = ProcessStateCell::new(process.kernel);
        process.fault_response = fault_response;
        process.restart_count = Cell::new(0);

        process.mpu_config = MapCell::new(mpu_config);
        process.mpu_regions = [
            Cell::new(None),
            Cell::new(None),
            Cell::new(None),
            Cell::new(None),
            Cell::new(None),
            Cell::new(None),
        ];
        process.tasks = MapCell::new(tasks);
        process.process_name = process_name.unwrap_or("");

        process.debug = MapCell::new(ProcessDebug {
            fixed_address_flash: fixed_address_flash,
            fixed_address_ram: fixed_address_ram,
            app_heap_start_pointer: None,
            app_stack_start_pointer: None,
            app_stack_min_pointer: None,
            syscall_count: 0,
            last_syscall: None,
            dropped_upcall_count: 0,
            timeslice_expiration_count: 0,
        });

        let flash_protected_size = process.header.get_protected_size() as usize;
        let flash_app_start_addr = app_flash.as_ptr() as usize + flash_protected_size;

        process.tasks.map(|tasks| {
            tasks.enqueue(Task::FunctionCall(FunctionCall {
                source: FunctionCallSource::Kernel,
                pc: init_fn,
                argument0: flash_app_start_addr,
                argument1: process.memory.as_ptr() as usize,
                argument2: process.memory.len() as usize,
                argument3: process.app_break.get() as usize,
            }));
        });

        // Handle any architecture-specific requirements for a new process.
        //
        // NOTE! We have to ensure that the start of process-accessible memory
        // (`app_memory_start`) is word-aligned. Since we currently start
        // process-accessible memory at the beginning of the allocated memory
        // region, we trust the MPU to give us a word-aligned starting address.
        //
        // TODO: https://github.com/tock/tock/issues/1739
        match process.stored_state.map(|stored_state| {
            chip.userspace_kernel_boundary().initialize_process(
                app_memory_start,
                initial_app_brk,
                stored_state,
            )
        }) {
            Some(Ok(())) => {}
            _ => {
                if config::CONFIG.debug_load_processes {
                    debug!(
                        "[!] flash={:#010X}-{:#010X} process={:?} - couldn't initialize process",
                        app_flash.as_ptr() as usize,
                        app_flash.as_ptr() as usize + app_flash.len() - 1,
                        process_name
                    );
                }
                return Err(ProcessLoadError::InternalError);
            }
        };

        kernel.increment_work();

        // Return the process object and a remaining memory for processes slice.
        Ok((Some(process), unused_memory))
    }

    /// Restart the process, resetting all of its state and re-initializing
    /// it to start running.  Assumes the process is not running but is still in flash
    /// and still has its memory region allocated to it. This implements
    /// the mechanism of restart.
    fn restart(&self) -> Result<(), ErrorCode> {
        // We need a new process identifier for this process since the restarted
        // version is in effect a new process. This is also necessary to
        // invalidate any stored `AppId`s that point to the old version of the
        // process. However, the process has not moved locations in the
        // processes array, so we copy the existing index.
        let old_index = self.app_id.get().index;
        let new_identifier = self.kernel.create_process_identifier();
        self.app_id
            .set(AppId::new(self.kernel, new_identifier, old_index));

        // Reset debug information that is per-execution and not per-process.
        self.debug.map(|debug| {
            debug.syscall_count = 0;
            debug.last_syscall = None;
            debug.dropped_upcall_count = 0;
            debug.timeslice_expiration_count = 0;
        });

        // FLASH

        // We are going to start this process over again, so need the init_fn
        // location.
        let app_flash_address = self.flash_start();
        let init_fn = unsafe {
            app_flash_address.offset(self.header.get_init_function_offset() as isize) as usize
        };

        // Reset MPU region configuration.
        // TODO: ideally, this would be moved into a helper function used by both
        // create() and reset(), but process load debugging complicates this.
        // We just want to create new config with only flash and memory regions.
        let mut mpu_config: <<C as Chip>::MPU as MPU>::MpuConfig = Default::default();
        // Allocate MPU region for flash.
        let app_mpu_flash = self.chip.mpu().allocate_region(
            self.flash.as_ptr(),
            self.flash.len(),
            self.flash.len(),
            mpu::Permissions::ReadExecuteOnly,
            &mut mpu_config,
        );
        if app_mpu_flash.is_none() {
            // We were unable to allocate an MPU region for flash. This is very
            // unexpected since we previously ran this process. However, we
            // return now and leave the process faulted and it will not be
            // scheduled.
            return Err(ErrorCode::FAIL);
        }

        // RAM

        // Re-determine the minimum amount of RAM the kernel must allocate to the process
        // based on the specific requirements of the syscall implementation.
        let min_process_memory_size = self
            .chip
            .userspace_kernel_boundary()
            .initial_process_app_brk_size();

        // Recalculate initial_kernel_memory_size as was done in create()
        let grant_ptr_size = mem::size_of::<*const usize>();
        let grant_ptrs_num = self.kernel.get_grant_count_and_finalize();
        let grant_ptrs_offset = grant_ptrs_num * grant_ptr_size;

        let initial_kernel_memory_size =
            grant_ptrs_offset + Self::CALLBACKS_OFFSET + Self::PROCESS_STRUCT_OFFSET;

        let app_mpu_mem = self.chip.mpu().allocate_app_memory_region(
            self.memory.as_ptr() as *const u8,
            self.memory.len(),
            self.memory.len(), //we want exactly as much as we had before restart
            min_process_memory_size,
            initial_kernel_memory_size,
            mpu::Permissions::ReadWriteOnly,
            &mut mpu_config,
        );
        let (app_mpu_mem_start, app_mpu_mem_len) = match app_mpu_mem {
            Some((start, len)) => (start, len),
            None => {
                // We couldn't configure the MPU for the process. This shouldn't
                // happen since we were able to start the process before, but at
                // this point it is better to leave the app faulted and not
                // schedule it.
                return Err(ErrorCode::NOMEM);
            }
        };

        // Reset memory pointers now that we know the layout of the process
        // memory and know that we can configure the MPU.

        // app_brk is set based on minimum syscall size above the start of
        // memory.
        let app_brk = app_mpu_mem_start.wrapping_add(min_process_memory_size);
        self.app_break.set(app_brk);
        // kernel_brk is calculated backwards from the end of memory the size of
        // the initial kernel data structures.
        let kernel_brk = app_mpu_mem_start
            .wrapping_add(app_mpu_mem_len)
            .wrapping_sub(initial_kernel_memory_size);
        self.kernel_memory_break.set(kernel_brk);
        // High water mark for `allow`ed memory is reset to the start of the
        // process's memory region.
        self.allow_high_water_mark.set(app_mpu_mem_start);

        // Drop the old config and use the clean one
        self.mpu_config.replace(mpu_config);

        // Handle any architecture-specific requirements for a process when it
        // first starts (as it would when it is new).
        let ukb_init_process = self.stored_state.map_or(Err(()), |stored_state| unsafe {
            self.chip.userspace_kernel_boundary().initialize_process(
                app_mpu_mem_start,
                app_brk,
                stored_state,
            )
        });
        match ukb_init_process {
            Ok(()) => {}
            Err(_) => {
                // We couldn't initialize the architecture-specific
                // state for this process. This shouldn't happen since
                // the app was able to be started before, but at this
                // point the app is no longer valid. The best thing we
                // can do now is leave the app as still faulted and not
                // schedule it.
                return Err(ErrorCode::RESERVE);
            }
        };

        // And queue up this app to be restarted.
        let flash_protected_size = self.header.get_protected_size() as usize;
        let flash_app_start = app_flash_address as usize + flash_protected_size;

        // Mark the state as `Unstarted` for the scheduler.
        self.state.update(State::Unstarted);

        // Mark that we restarted this process.
        self.restart_count.increment();

        // Enqueue the initial function.
        self.tasks.map(|tasks| {
            tasks.enqueue(Task::FunctionCall(FunctionCall {
                source: FunctionCallSource::Kernel,
                pc: init_fn,
                argument0: flash_app_start,
                argument1: self.memory.as_ptr() as usize,
                argument2: self.memory.len() as usize,
                argument3: self.app_break.get() as usize,
            }));
        });

        // Mark that the process is ready to run.
        self.kernel.increment_work();

        Ok(())
    }

    /// Checks if the buffer represented by the passed in base pointer and size
    /// is within the RAM bounds currently exposed to the processes (i.e.
    /// ending at `app_break`). If this method returns `true`, the buffer
    /// is guaranteed to be accessible to the process and to not overlap with
    /// the grant region.
    fn in_app_owned_memory(&self, buf_start_addr: *const u8, size: usize) -> bool {
        let buf_end_addr = buf_start_addr.wrapping_add(size);

        buf_end_addr >= buf_start_addr
            && buf_start_addr >= self.mem_start()
            && buf_end_addr <= self.app_break.get()
    }

    /// Checks if the buffer represented by the passed in base pointer and size
    /// are within the readable region of an application's flash
    /// memory.  If this method returns true, the buffer
    /// is guaranteed to be readable to the process.
    fn in_app_flash_memory(&self, buf_start_addr: *const u8, size: usize) -> bool {
        let buf_end_addr = buf_start_addr.wrapping_add(size);

        buf_end_addr >= buf_start_addr
            && buf_start_addr >= self.flash_non_protected_start()
            && buf_end_addr <= self.flash_end()
    }

    /// Reset all `grant_ptr`s to NULL.
    // This is safe today, as MPU constraints ensure that `mem_end` will always
    // be aligned on at least a word boundary. While this is unlikely to
    // change, it should be more proactively enforced.
    //
    // TODO: https://github.com/tock/tock/issues/1739
    #[allow(clippy::cast_ptr_alignment)]
    unsafe fn grant_ptrs_reset(&self) {
        let grant_ptrs_num = self.kernel.get_grant_count_and_finalize();
        for grant_num in 0..grant_ptrs_num {
            let grant_num = grant_num as isize;
            let ctr_ptr = (self.mem_end() as *mut *mut usize).offset(-(grant_num + 1));
            write_volatile(ctr_ptr, ptr::null_mut());
        }
    }

    /// Check if the process is active.
    ///
    /// "Active" is defined as the process can resume executing in the future.
    /// This means its state in the `Process` struct is still valid, and that
    /// the kernel could resume its execution without completely restarting and
    /// resetting its state.
    ///
    /// A process is inactive if the kernel cannot resume its execution, such as
    /// if the process faults and is in an invalid state, or if the process
    /// explicitly exits.
    fn is_active(&self) -> bool {
        let current_state = self.state.get();
        current_state != State::Terminated && current_state != State::Faulted
    }
}<|MERGE_RESOLUTION|>--- conflicted
+++ resolved
@@ -545,11 +545,7 @@
     ///
     /// It is not valid to call this function when the process is inactive (i.e.
     /// the process will not run again).
-<<<<<<< HEAD
-    unsafe fn set_process_function(&self, upcall: FunctionCall);
-=======
     fn set_process_function(&self, callback: FunctionCall);
->>>>>>> eb02a73b
 
     /// Context switch to a specific process.
     ///
@@ -1559,11 +1555,7 @@
         }
     }
 
-<<<<<<< HEAD
-    unsafe fn set_process_function(&self, upcall: FunctionCall) {
-=======
     fn set_process_function(&self, callback: FunctionCall) {
->>>>>>> eb02a73b
         // See if we can actually enqueue this function for this process.
         // Architecture-specific code handles actually doing this since the
         // exact method is both architecture- and implementation-specific.
@@ -1571,14 +1563,6 @@
         // This can fail, for example if the process does not have enough memory
         // remaining.
         match self.stored_state.map(|stored_state| {
-<<<<<<< HEAD
-            self.chip.userspace_kernel_boundary().set_process_function(
-                self.memory.as_ptr(),
-                self.app_break.get(),
-                stored_state,
-                upcall,
-            )
-=======
             // Let the UKB implementation handle setting the process's PC so
             // that the process executes the upcall function. We encapsulate
             // unsafe here because we are guaranteeing that the memory bounds
@@ -1591,7 +1575,6 @@
                     callback,
                 )
             }
->>>>>>> eb02a73b
         }) {
             Some(Ok(())) => {
                 // If we got an `Ok` we are all set and should mark that this
